package auth

import (
	"context"
	"errors"
	"time"

	"go.uber.org/zap"
	"golang.org/x/oauth2"
)

// User represents a standardized user profile obtained after successful OAuth authentication.
// Fields are populated based on the information available from the specific provider.
type User struct {
	Username  string `json:"username"`   // Best available username or login name
	Email     string `json:"email"`      // User's email address (if available and scope granted)
	AvatarUrl string `json:"avatar_url"` // URL to the user's profile picture (if available)
	FirstName string `json:"first_name"`
	LastName  string `json:"last_name"` // User's last name (if available)
}

// NewOAuthHandler creates and initializes a new OAuthHandler instance.
// It requires a zap logger and an OAuthConfig configuration.
// Returns nil if the provided config is nil.
func NewOAuthHandler(
	logger *zap.Logger,
	logEnricher func(ctx context.Context, logger *zap.Logger) *zap.Logger,
	config *OAuthConfig,
) *OAuthHandler {

	if config == nil {
		logger.Error("OAuth config is nil")
		return nil
	}

	// Create the handler
	handler := &OAuthHandler{
		logger:      logger.Named("oauth"),
		config:      *config,
		logEnricher: logEnricher,
	}
	// Register the OAuth providers based on the provided configuration
	handler.registerOAuthProviders(context.Background())
	return handler
}

// OAuthConfig holds the necessary configuration details for all supported OAuth providers.
// Client ID, Client Secret, and Redirect URL must be provided for each enabled provider.
type OAuthConfig struct {
	// Google OAuth Configuration
	GoogleOAuthClientID     string
	GoogleOAuthClientSecret string
	GoogleOAuthRedirectURL  string

	// Facebook OAuth Configuration

	FacebookOAuthClientID     string
	FacebookOAuthClientSecret string
	FacebookOAuthRedirectURL  string

	// Apple Sign In Configuration
	// Requires team ID, key ID and the private key used to sign the client secret JWT
	AppleOAuthClientID    string
	AppleOAuthTeamID      string
	AppleOAuthKeyID       string
	AppleOAuthPrivateKey  string // PEM encoded private key or path to .p8 file
	AppleOAuthRedirectURL string

	// GitHub OAuth Configuration

	GitHubOAuthClientID     string
	GitHubOAuthClientSecret string
	GitHubOAuthRedirectURL  string

	// LinkedIn OAuth Configuration
	LinkedInOAuthClientID     string
	LinkedInOAuthClientSecret string
	LinkedInOAuthRedirectURL  string

	// Discord OAuth Configuration

	DiscordOAuthClientID     string
	DiscordOAuthClientSecret string
	DiscordOAuthRedirectURL  string

	// Quran.Foundation OAuth Configuration
	QuranFoundationOAuthClientID     string
	QuranFoundationOAuthClientSecret string
	QuranFoundationOAuthRedirectURL  string

	// TraceIdKey is the key used to extract the trace ID from the context for logging.
	TraceIdKey string
}

// Predefined errors related to the OAuth process.
var (
	// ErrInvalidOAuthCode indicates that the provided authorization code is invalid or expired.
	ErrInvalidOAuthCode = errors.New("invalid oauth code")
	// ErrFailedToGetUserInfo indicates an error occurred while fetching user details from the provider.
	ErrFailedToGetUserInfo = errors.New("failed to get user info")
	// ErrFailedToExchangeCode indicates an error occurred during the token exchange process.
	ErrFailedToExchangeCode = errors.New("failed to exchange code for token")
)

// OAuthHandler manages the configuration and logic for multiple OAuth providers.
type OAuthHandler struct {
	googleOAuthConfig          *oauth2.Config     // Configuration for Google OAuth.
	facebookOAuthConfig        *oauth2.Config     // Configuration for Facebook OAuth.
	appleOauthHandler          *AppleOauthHandler // Custom handler for Apple Sign In.
	githubOAuthConfig          *oauth2.Config     // Configuration for GitHub OAuth.
	linkedInOAuthConfig        *oauth2.Config     // Configuration for LinkedIn OAuth.
	discordOAuthConfig         *oauth2.Config     // Configuration for Discord OAuth.
	quranFoundationOAuthConfig *oauth2.Config
	// Configuration for Quran.Foundation OAuth.
	logger      *zap.Logger                                               // Shared logger instance.
	logEnricher func(ctx context.Context, logger *zap.Logger) *zap.Logger // Function to enrich logs with trace ID.

	config OAuthConfig // Stores the initial configuration.

	providers map[OAuthProvider]Provider
}

// RegisterOAuthProviders iterates through the OAuthConfig and initializes
// the corresponding provider handlers (oauth2.Config or custom handlers)
// if their ClientID is configured. Logs warnings for registration failures.
func (h *OAuthHandler) registerOAuthProviders(ctx context.Context) {
	// Initialize OAuth handlers based on configuration.
	// Use logger associated with the handler (h.logger).
	logger := h.logger.Named("registration") // Create a sub-logger for registration process

	h.providers = make(map[OAuthProvider]Provider)

	if h.config.GoogleOAuthClientID != "" {
		if p, err := h.registerGoogleOAuth(ctx); err != nil {
			logger.Warn("Failed to register Google OAuth", zap.Error(err))
		} else {
			h.providers[GoogleOAuthProvider] = p
			logger.Info("Google OAuth registered successfully")
		}
	} else {
		logger.Info("Google OAuth registration skipped (missing config)")
	}

	if h.config.FacebookOAuthClientID != "" {
		if p, err := h.registerFacebookOAuth(ctx); err != nil {
			logger.Warn("Failed to register Facebook OAuth", zap.Error(err))
		} else {
			h.providers[FacebookOAuthProvider] = p
			logger.Info("Facebook OAuth registered successfully")
		}
	} else {
		logger.Info("Facebook OAuth registration skipped (missing config)")
	}

	if h.config.AppleOAuthClientID != "" {
		if p, err := h.registerAppleOAuth(ctx); err != nil {
			logger.Warn("Failed to register Apple OAuth", zap.Error(err))
		} else {
			h.providers[AppleOAuthProvider] = p
			logger.Info("Apple OAuth registered successfully (check secret handling)")
		}
	} else {
		logger.Info("Apple OAuth registration skipped (missing config)")
	}

	if h.config.GitHubOAuthClientID != "" {
		if p, err := h.registerGitHubOAuth(ctx); err != nil {
			logger.Warn("Failed to register GitHub OAuth", zap.Error(err))
		} else {
			h.providers[GitHubOAuthProvider] = p
			logger.Info("GitHub OAuth registered successfully")
		}
	} else {
		logger.Info("GitHub OAuth registration skipped (missing config)")
	}

	if h.config.DiscordOAuthClientID != "" {
		if p, err := h.registerDiscordOAuth(ctx); err != nil {
			logger.Warn("Failed to register Discord OAuth", zap.Error(err))
		} else {
			h.providers[DiscordOAuthProvider] = p
			logger.Info("Discord OAuth registered successfully")
		}
	} else {
		logger.Info("Discord OAuth registration skipped (missing config)")
	}

	if h.config.QuranFoundationOAuthClientID != "" {
		if p, err := h.registerQuranFoundationOAuth(ctx); err != nil {
			logger.Warn("Failed to register Quran.Foundation OAuth", zap.Error(err))
		} else {
			h.providers[QuranFoundationOAuthProvider] = p
			logger.Info("Quran.Foundation OAuth registered successfully")
		}
	} else {
		logger.Info("Quran.Foundation OAuth registration skipped (missing config)")
	}

	if h.config.LinkedInOAuthClientID != "" {
		if p, err := h.registerLinkedInOAuth(ctx); err != nil {
			logger.Warn("Failed to register LinkedIn OAuth", zap.Error(err))
		} else {
			h.providers[LinkedInOAuthProvider] = p
			logger.Info("LinkedIn OAuth registered successfully")
		}
	} else {
		logger.Info("LinkedIn OAuth registration skipped (missing config)")
	}

}

type OAuthProvider int

const (
	GoogleOAuthProvider OAuthProvider = iota
	FacebookOAuthProvider
	AppleOAuthProvider
	GitHubOAuthProvider
	LinkedInOAuthProvider
	DiscordOAuthProvider
<<<<<<< HEAD
	DiscordIdOAuthProvider
=======
	QuranFoundationOAuthProvider
>>>>>>> ab237be3
)

func (h *OAuthHandler) LoginWithCode(ctx context.Context, provider OAuthProvider, code string) (*User, error) {
	logger := h.logEnricher(ctx, h.logger)

	p, ok := h.providers[provider]
	if !ok {
		logger.Error("Invalid OAuth provider")
		return nil, errors.New("invalid OAuth provider")
	}

	return p.Login(ctx, code)
}

// RefreshToken attempts to exchange a refresh token for a new access token for the
// specified provider. Only providers that have been configured will be able to
// refresh tokens. The returned oauth2.Token will contain the new access token
// and potentially a new refresh token if the provider rotates them.
func (h *OAuthHandler) RefreshToken(ctx context.Context, provider OAuthProvider, refreshToken string) (*oauth2.Token, error) {
	logger := h.logEnricher(ctx, h.logger).Named("refresh_token")

	if refreshToken == "" {
		logger.Error("refresh token is empty")
		return nil, errors.New("refresh token is empty")
	}

	switch provider {
	case GoogleOAuthProvider:
		return h.refreshWithConfig(ctx, h.googleOAuthConfig, refreshToken)
	case FacebookOAuthProvider:
		return h.refreshWithConfig(ctx, h.facebookOAuthConfig, refreshToken)
	case GitHubOAuthProvider:
		return h.refreshWithConfig(ctx, h.githubOAuthConfig, refreshToken)
	case LinkedInOAuthProvider:
		return h.refreshWithConfig(ctx, h.linkedInOAuthConfig, refreshToken)
	case DiscordOAuthProvider:
<<<<<<< HEAD
		return h.discordLoginWithCode(ctx, code)
	case DiscordIdOAuthProvider:
		return h.discordIdLoginWithCode(ctx, code)
=======
		return h.refreshWithConfig(ctx, h.discordOAuthConfig, refreshToken)
	case QuranFoundationOAuthProvider:
		return h.refreshWithConfig(ctx, h.quranFoundationOAuthConfig, refreshToken)
	case AppleOAuthProvider:
		if h.appleOauthHandler == nil {
			logger.Error("Apple OAuth handler not initialized")
			return nil, errors.New("apple OAuth handler not initialized")
		}
		return h.appleOauthHandler.Refresh(ctx, refreshToken)
>>>>>>> ab237be3
	default:
		logger.Error("Invalid OAuth provider for refresh")
		return nil, errors.New("invalid OAuth provider")
	}
}

// refreshWithConfig performs a token refresh using a standard oauth2.Config.
func (h *OAuthHandler) refreshWithConfig(ctx context.Context, conf *oauth2.Config, refreshToken string) (*oauth2.Token, error) {
	if conf == nil {
		return nil, errors.New("oauth config not initialized")
	}
	ts := conf.TokenSource(ctx, &oauth2.Token{RefreshToken: refreshToken, Expiry: time.Now().Add(-time.Hour)})
	tok, err := ts.Token()
	if err != nil {
		return nil, err
	}
	return tok, nil
}

// Stop performs any cleanup needed for the OAuthHandler
func (h *OAuthHandler) Stop() {
	// No explicit resources like database connections to close here typically.
	// If HTTP clients had specific cleanup needs, they could be handled here.
	h.logger.Info("OAuthHandler stopped.") // Log when the handler stops.
}<|MERGE_RESOLUTION|>--- conflicted
+++ resolved
@@ -218,11 +218,9 @@
 	GitHubOAuthProvider
 	LinkedInOAuthProvider
 	DiscordOAuthProvider
-<<<<<<< HEAD
+  QuranFoundationOAuthProvider
 	DiscordIdOAuthProvider
-=======
-	QuranFoundationOAuthProvider
->>>>>>> ab237be3
+
 )
 
 func (h *OAuthHandler) LoginWithCode(ctx context.Context, provider OAuthProvider, code string) (*User, error) {
@@ -259,11 +257,9 @@
 	case LinkedInOAuthProvider:
 		return h.refreshWithConfig(ctx, h.linkedInOAuthConfig, refreshToken)
 	case DiscordOAuthProvider:
-<<<<<<< HEAD
 		return h.discordLoginWithCode(ctx, code)
 	case DiscordIdOAuthProvider:
 		return h.discordIdLoginWithCode(ctx, code)
-=======
 		return h.refreshWithConfig(ctx, h.discordOAuthConfig, refreshToken)
 	case QuranFoundationOAuthProvider:
 		return h.refreshWithConfig(ctx, h.quranFoundationOAuthConfig, refreshToken)
@@ -273,7 +269,6 @@
 			return nil, errors.New("apple OAuth handler not initialized")
 		}
 		return h.appleOauthHandler.Refresh(ctx, refreshToken)
->>>>>>> ab237be3
 	default:
 		logger.Error("Invalid OAuth provider for refresh")
 		return nil, errors.New("invalid OAuth provider")
